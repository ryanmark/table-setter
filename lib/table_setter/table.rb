--- conflicted
+++ resolved
@@ -222,21 +222,19 @@
       end
       "<div class=\"bar\" style=\"width:#{percent}%\">#{percent}%</div>"
     end
-<<<<<<< HEAD
     # markdown formatting in tablefu cells
     def markdown(cell)
       RDiscount.new(cell).to_html
     end
-    
-=======
-    
+    # format as a link, if the href is empty don't make the link active
     def link(linkname, href)
+      title = linkname.gsub(/(["])/, "'")
       if !href.value.nil? && !href.value.empty?
-        "<a href=\"#{href}\" title=\"#{linkname}\">#{linkname}</a>"
+        "<a href=\"#{href}\" title=\"#{title}\">#{linkname}</a>"
       else
-        "<a title=\"#{linkname}\">#{linkname}</a>"
-      end
-    end
->>>>>>> 861aab21
+        "<a title=\"#{title}\">#{linkname}</a>"
+      end
+    end
+    
   end
 end